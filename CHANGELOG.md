<<<<<<< HEAD
1.4.4:
  - Add encoders for packed repeated fields that reverse
    the order of the elements and/or apply a function to each
    element of a Foldable container to produce the desired value.
  - Add bytesIfNonempty, unsafeFromByteString, unsafeFromShortByteString.
=======
1.4.4
  - Support GHC 9.10
>>>>>>> 6fdf0eb9

1.4.3
  - Support GHC 9.8
  - Support GHC 9.6

1.4.2
  - Support GHC 9.4

1.4.1
  - Support ShortByteString and ShortText

1.4.0
  - Improve decoding performance
  - Remove internal toMap function

1.3.0
  - Support GHC 9.2
  - Prevent inlining for GHCJS

1.2.2
  - Add new `zigZag{Encode,Decode}` utilities

1.2.1
  - Build against GHC 9.0
  - Build against `tasty` 1.3 and 1.4

1.2.0
  - Encode protobuf wire messages in reverse order to improve perfomance
  - Miscellaneous maintenance changes<|MERGE_RESOLUTION|>--- conflicted
+++ resolved
@@ -1,13 +1,9 @@
-<<<<<<< HEAD
-1.4.4:
+1.4.4
+  - Support GHC 9.10
   - Add encoders for packed repeated fields that reverse
     the order of the elements and/or apply a function to each
     element of a Foldable container to produce the desired value.
   - Add bytesIfNonempty, unsafeFromByteString, unsafeFromShortByteString.
-=======
-1.4.4
-  - Support GHC 9.10
->>>>>>> 6fdf0eb9
 
 1.4.3
   - Support GHC 9.8
